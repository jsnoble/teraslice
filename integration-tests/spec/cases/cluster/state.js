--- conflicted
+++ resolved
@@ -145,19 +145,10 @@
 
             teraslice.jobs.submit(job_spec)
                 .then(function(job) {
-<<<<<<< HEAD
-=======
                     job_id = job.id();
->>>>>>> 2fab4923
                     // The job may run for a while so we have to wait for it to finish.
                     return job
                         .waitForStatus('running')
-                        .then(function() {
-                            return job.ex()
-                                .then(function(_ex_id) {
-                                    ex_id = _ex_id
-                                })
-                        })
                         .then(function() {
                             return teraslice.cluster.state()
                         })
@@ -216,19 +207,10 @@
             teraslice.jobs.submit(job_spec)
                 .then(function(job) {
                     // The job may run for a while so we have to wait for it to finish.
-<<<<<<< HEAD
-=======
                     job_id = job.id();
 
->>>>>>> 2fab4923
                     return job
                         .waitForStatus('running')
-                        .then(function() {
-                            return job.ex()
-                                .then(function(_ex_id) {
-                                    ex_id = _ex_id
-                                })
-                        })
                         .then(function() {
                             return teraslice.cluster.state()
                         })
