'use strict';

const misc = require('../../misc')();
const fs = require('fs');
const _ = require('lodash');

module.exports = function () {
    const teraslice = misc.teraslice();

    describe('api endpoint', () => {
        it('submitted jobs are not saved in validated form', (done) => {
            const assetPath = 'spec/fixtures/assets/example_asset_1.zip';
            const testStream = fs.createReadStream(assetPath);
            const jobSpec = misc.newJob('generator-asset');

            teraslice.assets.post(testStream)
                .then(() => teraslice.jobs.submit(jobSpec, 'shouldNotStart'))
                .then(job => job.spec())
                .then((jobConfig) => {
                    _.forOwn(jobSpec, (value, key) => {
                        expect(jobConfig[key]).toEqual(value);
                    });
                })
                .catch(fail)
                .finally(done);
        });

        it('should update job specs', (done) => {
            // NOTE that this relies on the asset loaded in the test above
            const jobSpec = misc.newJob('generator-asset');
            let jobId;

            teraslice.jobs.submit(jobSpec, 'shouldNotStart')
                .then((job) => {
                    jobId = job.id();
                    expect(jobId).toBeDefined();
                    return job.spec()
                        .then((jobConfig) => {
                            expect(jobConfig.workers).toEqual(3);
                            jobSpec.workers = 2;
                            return teraslice.cluster.put(`/jobs/${jobId}`, jobSpec);
                        })
                        .then(() => job.spec())
                        .then((jobConfig) => {
                            // This will check that assets are not parsed as well
                            _.forOwn(jobSpec, (value, key) => {
                                expect(jobConfig[key]).toEqual(value);
                            });
                        });
                })
                .catch(fail)
                .finally(done);
        });

        it('will not send lifecycle changes to executions that are not active', (done) => {
            const jobSpec = misc.newJob('reindex');
            jobSpec.name = 'basic reindex for lifecycle';
            jobSpec.operations[1].index = 'test-reindex-10-lifecycle';
            let jobId;
            let exId;

            function didError(Prom) {
                return Promise.resolve()
                    .then(() => Prom)
                    .then(() => false)
                    .catch(() => true);
            }

            teraslice.jobs.submit(jobSpec)
                .then((job) => {
                    expect(job).toBeDefined();
                    expect(job.id()).toBeDefined();
                    jobId = job.id();

                    return job.waitForStatus('completed');
                })
                .then(() => teraslice.cluster.get(`/jobs/${jobId}/ex`))
                .then((ex) => {
                    exId = ex.ex_id;
                    return Promise.all([
                        didError(teraslice.cluster.post(`/jobs/${jobId}/_stop`)),
                        didError(teraslice.cluster.post(`/jobs/${jobId}/_resume`)),
                        didError(teraslice.cluster.post(`/jobs/${jobId}/_pause`)),
                        didError(teraslice.cluster.post(`/ex/${exId}/_stop`)),
                        didError(teraslice.cluster.post(`/ex/${exId}/_resume`)),
                        didError(teraslice.cluster.post(`/ex/${exId}/_pause`)),
                    ]);
                })
                .catch(fail)
                .finally(done);
        });

        it('api end point /assets should return an array of json objects of asset metadata', (done) => {
            return teraslice.cluster.get('/assets')
                .then((response) => {
                    expect(_.isArray(response)).toBe(true);
                    expect(_.isPlainObject(response[0])).toBe(true);
                    expect(_.has(response[0], '_created')).toBe(true);
                    expect(_.has(response[0], 'name')).toBe(true);
                    expect(_.has(response[0], 'id')).toBe(true);
                    expect(_.has(response[0], 'version')).toBe(true);
                })
                .catch(fail)
                .finally(done);
        })

        it('api end point /assets/assetName should return an array of json objects of asset metadata', (done) => {
            teraslice.cluster.get('/assets/ex1')
                .then((response) => {
                    expect(_.isArray(response)).toBe(true);
                    expect(_.isPlainObject(response[0])).toBe(true);
                    expect(_.has(response[0], '_created')).toBe(true);
                    expect(_.has(response[0], 'name')).toBe(true);
                    expect(_.has(response[0], 'id')).toBe(true);
                    expect(_.has(response[0], 'version')).toBe(true);
                })
                .catch(fail)
                .finally(done);
        });

        it('api end point /txt/assets should return a text table', (done) => {
            teraslice.cluster.txt('assets')
                .then((response) => {
                    expect(_.isArray(response)).toBe(false);
                    expect(typeof response).toBe('string');
                })
                .catch(fail)
                .finally(done);
        });

        it('api end point /txt/assets/assetName should return a text table', (done) => {
            teraslice.cluster.txt('assets/ex1')
                .then((response) => {
                    expect(_.isArray(response)).toBe(false);
                    expect(typeof response).toBe('string');
                })
                .catch(fail)
                .finally(done);
        });
<<<<<<< HEAD

        it('api end point /assets should return an array of json objects of asset metadata', (done) => {
            return teraslice.cluster.get('/assets')
                .then((response) => {
                    expect(_.isArray(response)).toBe(true);
                    expect(_.isPlainObject(response[0])).toBe(true);
                    expect(_.has(response[0], '_created')).toBe(true);
                    expect(_.has(response[0], 'name')).toBe(true);
                    expect(_.has(response[0], 'id')).toBe(true);
                    expect(_.has(response[0], 'version')).toBe(true);
                })
                .catch(fail)
                .finally(done);
        })

        it('api end point /assets/assetName should return an array of json objects of asset metadata', (done) => {
            teraslice.cluster.get('/assets/ex1')
                .then((response) => {
                    expect(_.isArray(response)).toBe(true);
                    expect(_.isPlainObject(response[0])).toBe(true);
                    expect(_.has(response[0], '_created')).toBe(true);
                    expect(_.has(response[0], 'name')).toBe(true);
                    expect(_.has(response[0], 'id')).toBe(true);
                    expect(_.has(response[0], 'version')).toBe(true);
                })
                .catch(fail)
                .finally(done);
        });

        it('api end point /txt/assets should return a text table', (done) => {
            teraslice.cluster.txt('assets')
                .then((response) => {
                    expect(_.isArray(response)).toBe(false);
                    expect(typeof response).toBe('string');
                })
                .catch(fail)
                .finally(done);
        });

        it('api end point /txt/assets/assetName should return a text table', (done) => {
            teraslice.cluster.txt('assets/ex1')
                .then((response) => {
                    expect(_.isArray(response)).toBe(false);
                    expect(typeof response).toBe('string');
                })
                .catch(fail)
                .finally(done);
        });
=======
>>>>>>> d789146a
    });
};<|MERGE_RESOLUTION|>--- conflicted
+++ resolved
@@ -137,56 +137,5 @@
                 .catch(fail)
                 .finally(done);
         });
-<<<<<<< HEAD
-
-        it('api end point /assets should return an array of json objects of asset metadata', (done) => {
-            return teraslice.cluster.get('/assets')
-                .then((response) => {
-                    expect(_.isArray(response)).toBe(true);
-                    expect(_.isPlainObject(response[0])).toBe(true);
-                    expect(_.has(response[0], '_created')).toBe(true);
-                    expect(_.has(response[0], 'name')).toBe(true);
-                    expect(_.has(response[0], 'id')).toBe(true);
-                    expect(_.has(response[0], 'version')).toBe(true);
-                })
-                .catch(fail)
-                .finally(done);
-        })
-
-        it('api end point /assets/assetName should return an array of json objects of asset metadata', (done) => {
-            teraslice.cluster.get('/assets/ex1')
-                .then((response) => {
-                    expect(_.isArray(response)).toBe(true);
-                    expect(_.isPlainObject(response[0])).toBe(true);
-                    expect(_.has(response[0], '_created')).toBe(true);
-                    expect(_.has(response[0], 'name')).toBe(true);
-                    expect(_.has(response[0], 'id')).toBe(true);
-                    expect(_.has(response[0], 'version')).toBe(true);
-                })
-                .catch(fail)
-                .finally(done);
-        });
-
-        it('api end point /txt/assets should return a text table', (done) => {
-            teraslice.cluster.txt('assets')
-                .then((response) => {
-                    expect(_.isArray(response)).toBe(false);
-                    expect(typeof response).toBe('string');
-                })
-                .catch(fail)
-                .finally(done);
-        });
-
-        it('api end point /txt/assets/assetName should return a text table', (done) => {
-            teraslice.cluster.txt('assets/ex1')
-                .then((response) => {
-                    expect(_.isArray(response)).toBe(false);
-                    expect(typeof response).toBe('string');
-                })
-                .catch(fail)
-                .finally(done);
-        });
-=======
->>>>>>> d789146a
     });
 };