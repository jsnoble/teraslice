--- conflicted
+++ resolved
@@ -41,11 +41,7 @@
     "shortid": "^2.2.8",
     "socket.io": "^2.0.4",
     "socket.io-client": "^2.0.4",
-<<<<<<< HEAD
-    "terafoundation": "terascope/terafoundation",
-=======
     "terafoundation": "^0.2.1",
->>>>>>> 9ba36943
     "uuid": "^3.2.1",
     "yargs": "^11.0.0"
   },
