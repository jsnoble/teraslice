.DEFAULT_GOAL := help
<<<<<<< HEAD
.PHONY: help show destroy logs logs-master logs-slicer logs-worker submit k8s-master build
=======
.PHONY: help show destroy logs logs-master logs-ex logs-worker submit k8s-master build
>>>>>>> ca905a98
SHELL := bash

# defaults to my minikube teraslice master, override by setting the
# TERASLICE_MASTER_URL env variable
TERASLICE_MASTER_URL ?= 192.168.99.100:30678
TERASLICE_K8S_IMAGE ?= teraslice:k8sdev
LOG_LENGTH ?= 10

help: ## show target summary
	@grep -E '^\S+:.* ## .+$$' $(MAKEFILE_LIST) | sed 's/##/#/' | while IFS='#' read spec help; do \
	  tgt=$${spec%%:*}; \
	  printf "\n%s: %s\n" "$$tgt" "$$help"; \
	  awk -F ': ' -v TGT="$$tgt" '$$1 == TGT && $$2 ~ "=" { print $$2 }' $(MAKEFILE_LIST) | \
	  while IFS='#' read var help; do \
	    printf "  %s  :%s\n" "$$var" "$$help"; \
	  done \
	done

show: ## show k8s deployments and services
	kubectl get deployments,svc,po -o wide

destroy: ## delete k8s deployments and services
	kubectl delete deployments,services -l app=teraslice

logs: ## show logs for k8s deployments and services
	kubectl logs -l app=teraslice --tail=$(LOG_LENGTH) | bunyan

logs-master: ## show logs for k8s teraslice master
	kubectl logs -l app=teraslice,nodeType=master --tail=$(LOG_LENGTH) | bunyan

logs-ex: ## show logs for k8s teraslice execution_controllers
	kubectl logs -l app=teraslice,nodeType=execution_controller --tail=$(LOG_LENGTH) | bunyan

logs-worker: ## show logs for k8s teraslice workers
	kubectl logs -l app=teraslice,nodeType=worker --tail=$(LOG_LENGTH) | bunyan

submit: ## submit test job, override teraslice URL by setting TERASLICE_MASTER_URL
	curl -sS -XPOST $(TERASLICE_MASTER_URL)/jobs -d@./sample-job.json

k8s-master: ## start teraslice master in k8s
	kubectl create -f ./masterDeployment.yaml

build: ## build the teraslice:k8sdev container, override container name by setting TERASLICE_K8S_IMAGE
<<<<<<< HEAD
	docker build -t $(TERASLICE_K8S_IMAGE) ../../
=======
	docker build -t $(TERASLICE_K8S_IMAGE) .
>>>>>>> ca905a98
<|MERGE_RESOLUTION|>--- conflicted
+++ resolved
@@ -1,9 +1,5 @@
 .DEFAULT_GOAL := help
-<<<<<<< HEAD
-.PHONY: help show destroy logs logs-master logs-slicer logs-worker submit k8s-master build
-=======
 .PHONY: help show destroy logs logs-master logs-ex logs-worker submit k8s-master build
->>>>>>> ca905a98
 SHELL := bash
 
 # defaults to my minikube teraslice master, override by setting the
@@ -47,8 +43,4 @@
 	kubectl create -f ./masterDeployment.yaml
 
 build: ## build the teraslice:k8sdev container, override container name by setting TERASLICE_K8S_IMAGE
-<<<<<<< HEAD
-	docker build -t $(TERASLICE_K8S_IMAGE) ../../
-=======
-	docker build -t $(TERASLICE_K8S_IMAGE) .
->>>>>>> ca905a98
+	docker build -t $(TERASLICE_K8S_IMAGE) .